--- conflicted
+++ resolved
@@ -1,1373 +1,1344 @@
-/**
- * Risk Management RAG Assistant - Main Plugin File
- *
- * Complete implementation including Phase 5: Agent System
- */
-
-import { Plugin, Notice, Modal, App } from 'obsidian';
-import { PluginSettings, Message } from './types';
-import { mergeSettings, validateSettings, DEFAULT_SETTINGS, ensureMnemosyneAgent, ensureDefaultLlmProvider } from './settings';
-import { PLUGIN_NAME } from './constants';
-import './styles.css';
-import { AgentChatSidebar } from './ui/sidebar/AgentChatSidebar';
-import { AgentChatView, VIEW_TYPE_AGENT_CHAT } from './views/AgentChatView';
-import { SvelteChatView, VIEW_TYPE_SVELTE_CHAT } from './views/SvelteChatView';
-import { CleanChatView, VIEW_TYPE_CLEAN_CHAT } from './views/CleanChatView';
-import { TailwindChatView, VIEW_TYPE_TAILWIND_CHAT } from './views/TailwindChatView';
-
-// Import modules
-import { KeyManager } from './encryption/keyManager';
-import { MnemosyneSettingTab } from './ui/settingsTab';
-import { RAGRetriever } from './rag/retriever';
-import { LLMManager } from './llm/llmManager';
-import { InitializationManager } from './utils/initializationManager';
-
-// Phase 5: Agent System imports
-import { AgentManager } from './agents/agentManager';
-import { AgentBuilderModal } from './ui/agentBuilderModal';
-import { exposePublicAPI } from '// Auto Ingestion imports
-import { ConversationMemoryManager } from './memory/conversationMemory';
-import { AutoIngestionManager } from './rag/AutoIngestionManager';
-import { VaultIngestor } from './rag/VaultIngestor';
-
-// Inline AI imports
-import { InlineAIManager } from './ui/inlineAI/InlineAIManager';
-import { InlineAISettings, DEFAULT_INLINE_AI_SETTINGS } from './ui/inlineAI/types';or } from './rag/VaultIngestor';
-
-// Inline AI imports
-import { InlineAIController, DEFAULT_INLINE_AI_SETTINGS } from './editor/InlineAIController';
-import { createAutoCompletionExtension } from './editor/AutoCompletionExtension';
-import { createSelectionToolbarExtension } from './editor/SelectionToolbarExtension';
-import { UniversalContextMenu } from './editor/UniversalContextMenu';
-import { AITextActionModal } from './ui/modals/AITextActionModal';
-
-export default class RiskManagementPlugin extends Plugin {
-    settings: PluginSettings;
-
-    // Core managers
-    keyManager: KeyManager;
-    retriever: RAGRetriever;
-    llmManager: LLMManager;
-    agentManager: AgentManager;
-    initManager: InitializationManager;
-
-    // Auto Ingestion components
-    vaultIngestor: VaultIngestor;
-<<<<<<< HEAD
-    autoIngestionManager: AutoIngestionManager;
-
-    // Conversation Memory
-    memoryManager: ConversationMemoryManager;
-
-    // Inline AI
-    inlineAIController: InlineAIController;
-    universalContextMenu: UniversalContextMenu;
-
-    // Settings controller (for modern UI)
-    settingsController: any; // Will be set by settings tab
-
-    // Session cache for password persistence
-    private sessionPasswordCache: string | null = null;
-
-    // Sidebar chat
-=======
-    autoInge    // Conversation Memory
-    memoryManager: ConversationMemoryManager;
-    
-    // Inline AI
-    inlineAIManager: InlineAIManager;
-    
-    // Settings controller (for modern UI)
-    settingsController: any; // Will be set by settings tab
-    
-    // Session cache for password persistence
-    private sessionPasswordCache: string | null = null;
-    
-    // Sidebar chat
-    chatSidebar: AgentChatSidebar | null = null;hat
->>>>>>> e0c56c0c
-    chatSidebar: AgentChatSidebar | null = null;
-
-    /**
-     * Plugin initialization - called when plugin is loaded
-     */
-    async onload() {
-        console.log(`Loading ${PLUGIN_NAME}`);
-
-        // Load settings
-        await this.loadSettings();
-
-        // Initialize core managers
-        await this.initializeManagers();
-
-        // Create initialization manager
-        this.initManager = new InitializationManager(this);
-
-        // Add ribbon icon with custom Mnemosyne SVG
-        const ribbonIcon = this.addRibbonIcon('brain', 'Mnemosyne - AI Knowledge Assistant', async () => {
-            await this.openTailwindChatView();
-        });
-        
-        // Set custom SVG icon (24px version for ribbon)
-        ribbonIcon.innerHTML = `
-            <svg viewBox="0 0 24 24" width="18" height="18" style="display: block; margin: auto;">
-                <path d="M11.26,21.27c-.06.53-.07,1.05-.09,1.58,0,.19-.11.4,0,.61.31,0,1.56.22,1.63-.16l-.12-2.03c7.21-.36,11.9-8.19,8.83-14.76C18.28-.59,8.43-1.65,3.69,4.52c-5.08,6.5-.63,16.3,7.57,16.76ZM12.02,15.27c-.07.02-.08-.04-.11-.08-.28-.41-.62-.77-1-1.09-4.09-3.02,1.61-7.16,3.5-3.01.56,2-1.53,2.77-2.39,4.18ZM11.1,1.44c12.6-1.17,14.08,18.19,1.44,18.82v-3.07l2.61.03c.26-.09.24-.8.07-.99h-2.59c1.28-1.95,3.63-2.91,2.75-5.77,1.64.93,2.54,3.03,2.63,4.85.08.14.81.14.89-.03.08-.19.02-.28,0-.45-.14-2.95-2.23-5.3-4.99-6.18,1.57-.76,2.59-2.44,2.43-4.21.01-.77-.88-.36-1.32-.25.88,4.63-6.43,5.13-6.14.43.02-.2.18-.36-.03-.47-.18-.09-.96-.23-1.09-.1-.04.04-.09.24-.1.31-.23,1.67.8,3.47,2.25,4.22.05.04.08.07.07.14-2.55.61-4.7,3.17-4.9,5.79-.01.14-.03.67,0,.77.05.15.89.26.95-.13-.03-1.83.98-3.69,2.52-4.69-.37,1.13-.12,2.3.58,3.25.66.93,1.73,1.48,2.17,2.52h-2.54c-.25,0-.17.79-.11.96h2.75v3.07C-.01,19.84-.41,2.38,11.1,1.44Z" fill="currentColor"/>
-                <path d="M11.75,10.61c-2.02.59-.41,3.49,1.11,1.98.7-.85-.01-2.17-1.11-1.98Z"/>
-            </svg>
-        `;
-
-        // Add settings tab
-        this.addSettingTab(new MnemosyneSettingTab(this.app, this));
-
-        // Register commands
-        this.registerCommands();
-
-        // Register views
-        this.registerViews();
-
-        // Register editor extensions (auto-completion and selection toolbar)
-        this.registerEditorExtension(createAutoCompletionExtension(this));
-        console.log('✓ Auto-completion extension registered');
-
-        this.registerEditorExtension(createSelectionToolbarExtension(this));
-        console.log('✓ Selection toolbar extension registered');
-
-        // Register universal context menu for AI text actions (works anywhere on page)
-        this.universalContextMenu = new UniversalContextMenu(this);
-        this.universalContextMenu.register();
-        console.log('✓ Universal context menu registered');
-
-        // Phase 5: Expose public API
-        exposePublicAPI(this);
-
-        // Show welcome notice
-        const mnemosyneAgent = this.settings.agents.find(a => a.id === 'mnemosyne-agent-permanent');
-        if (mnemosyneAgent && this.settings.agents.length === 1) {
-            new Notice(
-                `${PLUGIN_NAME} loaded!\nThe Mnemosyne Agent is ready. Configure AI providers in settings to get started.`,
-                5000
-            );
-        } else {
-            new Notice(`${PLUGIN_NAME} loaded successfully!`);
-        }
-
-        console.log(`${PLUGIN_NAME} loaded successfully`);
-    }
-
-    /**
-     * Plugin cleanup - called when plugin is disabled
-     */
-    async onunload() {
-        console.log(`Unloading ${PLUGIN_NAME}`);
-
-        // Unregister universal context menu
-        if (this.universalContextMenu) {
-            this.universalContextMenu.unregister();
-            console.log('✓ Universal context menu unregistered');
-        }
-
-        // Stop auto ingestion
-        if (this.autoIngestionManager) {
-            this.autoIngestionManager.stop();
-            console.log('✓ Auto Ingestion Manager stopped');
-        }
-
-        // Phase         // Cleanup Inline AI
-        if (this.inlineAIManager) {
-            this.inlineAIManager.cleanup();
-        }
-
-        // Cleanup LLM system
-        if (this.llmManager) {
-            this.llmManager.cleanup();
-        }
-
-        // Cleanup RAG system
-        if (this.retriever) {
-            await this.retriever.cleanup();
-        }
-
-        // Clear master password from memory
-        if (this.keyManager) {
-            this.keyManager.clearMasterPassword();
-        }Clear master password from memory
-        if (this.keyManager) {
-            this.keyManager.clearMasterPassword();
-        }
-
-        console.log(`${PLUGIN_NAME} unloaded successfully`);
-    }
-
-    /**
-     * Load plugin settings from disk
-     */
-    async loadSettings() {
-        const loadedData = await this.loadData();
-        this.settings = mergeSettings(loadedData || {});
-
-        // Ensure agents array exists (Phase 5)
-        if (!this.settings.agents) {
-            this.settings.agents = [];
-        }
-
-        // Validate settings
-        if (!validateSettings(this.settings)) {
-            console.warn('Invalid settings detected, using defaults');
-            this.settings = { ...DEFAULT_SETTINGS };
-        }
-        
-        // Ensure we have default LLM provider and permanent Mnemosyne Agent
-        ensureDefaultLlmProvider(this.settings);
-        ensureMnemosyneAgent(this.settings);
-        
-        // Save settings if the Mnemosyne agent was added
-        if (this.settings.agents.length > 0 && this.settings.agents[0].id === 'mnemosyne-agent-permanent') {
-            await this.saveSettings();
-        }
-    }
-
-    /**
-     * Save plugin settings to disk
-     */
-    async saveSettings() {
-        await this.saveData(this.settings);
-        console.log('Settings saved');
-    }
-
-    /**
-     * Initialize core managers and systems
-     */
-    async initializeManagers() {
-        try {
-            // Phase 2: Initialize encryption manager
-            this.keyManager = new KeyManager(this.app);
-            console.log('✓ KeyManager initialized');
-
-            // Phase 3: Initialize RAG system
-            this.retriever = new RAGRetriever(this);
-            await this.retriever.initialize();
-            console.log('✓ RAGRetriever initialized');
-
-            // Phase 4: Initialize LLM system
-            this.llmManager = new LLMManager(this);
-
-            // Only initialize LLM providers if master password is set
-            if (this.keyManager.hasMasterPassword()) {
-                try {
-                    await this.llmManager.initialize();
-                    console.log('✓ LLMManager initialized');
-                } catch {
-                    console.warn('LLM Manager initialization skipped (master password may be needed)');
-                }
-            } else {
-                console.log('⚠ LLM Manager initialization skipped (no master password)');
-            }
-
-            // Phase 5: Initialize Agent Manager
-            this.agentManager = new AgentManager(this, this.retriever, this.llmManager);
-
-            // Always initialize Agent Manager, even if dependencies aren't ready
-            // It will handle the dependency checks internally
-            try {
-                await this.agentManager.initialize();
-                console.log('✓ Agent Manager initialized');
-            } catch (error) {
-                console.warn('Agent Manager initialization incomplete:', error);
-            }
-
-            // Initialize Auto Ingestion System
-            this.vaultIngesto            // Initialize Conversation Memory Manager
-            this.memoryManager = new ConversationMemoryManager(
-                this.retriever,
-                this.llmManager,
-                this.settings.memory,
-                () => {
-                    // Trigger UI update for all chat views
-                    this.app.workspace.getLeavesOfType('tailwind-chat').forEach(leaf => {
-                        if (leaf.view && typeof (leaf.view as any).updateMemoryStatus === 'function') {
-                            (leaf.view as any).updateMemoryStatus();
-                        }
-                    });
-                }
-            );
-            console.log('✓ Conversation Memory Manager initialized');
-
-            // Initialize Inline AI Manager
-            this.inlineAIManager = new InlineAIManager(this, this.settings.inlineAI);
-            if (this.settings.inlineAI.enabled) {
-                this.inlineAIManager.enable();
-            }
-            console.log('✓ Inline AI Manager initialized');') {
-                            (leaf.view as any).updateMemoryStatus();
-                        }
-                    });
-                }
-            );
-            console.log('✓ Conversation Memory Manager initialized');
-
-            // Initialize Inline AI Controller
-            this.inlineAIController = new InlineAIController(
-                this,
-                this.settings.inlineAI || DEFAULT_INLINE_AI_SETTINGS
-            );
-            console.log('✓ Inline AI Controller initialized');
-
-            // Start auto ingestion if enabled and RAG system is ready
-            if (this.settings.autoIngestion.enabled && this.retriever.isReady()) {
-                try {
-                    this.autoIngestionManager.start();
-                    console.log('✓ Auto Ingestion Manager started');
-                } catch (error) {
-                    console.warn('Auto Ingestion Manager failed to start:', error);
-                }
-            } else {
-                console.log('⚠ Auto ingestion disabled or RAG system not ready');
-            }
-
-            console.log('All managers initialized');
-        } catch (error) {
-            console.error('Error initializing managers:', error);
-            new Notice('Error initializing plugin. Check console for details.');
-        }
-    }
-
-    /**
-     * Generate unique ID
-     */
-    generateId(): string {
-        return `${Date.now()}-${Math.random().toString(36).substr(2, 9)}`;
-    }
-
-    /**
-     * Ensure master password is available for this session
-     * Uses session cache to avoid repeated prompts
-     */
-    private async ensureMasterPasswordSession(): Promise<boolean> {
-        // If password is already in KeyManager, we're good
-        if (this.keyManager.hasMasterPassword()) {
-            return true;
-        }
-
-        // If we have a cached password from this session, use it
-        if (this.sessionPasswordCache) {
-            try {
-                this.keyManager.setMasterPassword(this.sessionPasswordCache);
-                console.log('✓ Restored master password from session cache');
-                return true;
-            } catch (error) {
-                console.warn('Failed to restore cached password:', error);
-                this.sessionPasswordCache = null; // Clear invalid cache
-            }
-        }
-
-        // If no password is set in settings, return false
-        if (!this.settings.masterPassword?.isSet) {
-            return false;
-        }
-
-        // Prompt user for password and cache it for this session
-        if (this.settingsController) {
-            const passwordLoaded = await this.settingsController.ensureMasterPasswordLoaded();
-            if (passwordLoaded) {
-                // Cache the password for this session (we can't get it back from KeyManager for security)
-                // The password will be available in KeyManager for the rest of this session
-                console.log('✓ Master password loaded and cached for session');
-                return true;
-            }
-        }
-
-        return false;
-    }
-
-    /**
-     * Register plugin commands
-     */
-    registerCommands() {
-        // Command: Open settings
-        this.addCommand({
-            id: 'open-settings',
-            name: 'Open Settings',
-            callback: () => {
-                // @ts-expect-error - Obsidian internal API
-                this.app.setting.open();
-                // @ts-expect-error - Obsidian internal API
-                this.app.setting.openTabById(this.manifest.id);
-            },
-        });
-
-        // ========== Phase 5: Agent Commands ==========
-
-        // Command: Open Agent Palette
-        this.addCommand({
-            id: 'open-agent-palette',
-            name: 'Open Agent Palette',
-            callback: async () => {
-                await this.openAgentPalette();
-            },
-        });
-
-        // Command: Create New Agent
-        this.addCommand({
-            id: 'create-agent',
-            name: 'Create New Agent',
-            callback: () => {
-                new AgentBuilderModal(
-                    this.app,
-                    this,
-                    null,
-                    async (config) => {
-                        await this.agentManager.addAgent(config);
-                        new Notice(`Agent "${config.name}" created successfully`);
-                    }
-                ).open();
-            },
-        });
-
-        // Command: Ask Default Agent
-        this.addCommand({
-            id: 'ask-default-agent',
-            name: 'Ask Default Agent',
-            callback: async () => {
-                if (!this.agentManager || !this.agentManager.isReady()) {
-                    new Notice('Agent system not ready. Please configure settings first.');
-                    return;
-                }
-
-                const defaultAgent = this.agentManager.getDefaultAgent();
-                if (!defaultAgent) {
-                    new Notice('No default agent configured');
-                    return;
-                }
-
-                // Show input modal
-                this.showAgentQueryModal(defaultAgent.getConfig().id);
-            },
-        });
-
-        // ========== Inline AI Commands ==========
-
-        // Command: AI Text Actions (for selected text)
-        this.addCommand({
-            id: 'ai-text-actions',
-            name: 'AI Text Actions',
-            editorCallback: (editor) => {
-                const selection = editor.getSelection();
-
-                if (!selection || selection.trim().length === 0) {
-                    new Notice('Please select some text first');
-                    return;
-                }
-
-                // Open AI text action modal
-                new AITextActionModal(
-                    this.app,
-                    this,
-                    selection,
-                    (result) => {
-                        // Replace selection with result
-                        editor.replaceSelection(result);
-                    }
-                ).open();
-            },
-        });
-
-        // ========== Testing & Diagnostics Commands ==========
-
-        // Command: Test Embedding Models (for Azure/L3Harris endpoints)
-        this.addCommand({
-            id: 'test-embedding-models',
-            name: 'Test Embedding Models (Discover Available Deployments)',
-            callback: async () => {
-                // Import the test utility
-                const { discoverEmbeddingModels } = await import('./utils/testEmbeddings');
-
-                // Get L3Harris provider configuration
-                const l3harrisProvider = this.settings.llmConfigs?.find(
-                    (p) => p.baseUrl?.includes('l3harris.com')
-                );
-
-                if (!l3harrisProvider) {
-                    new Notice('No L3Harris provider found. Please configure one first.');
-                    return;
-                }
-
-                if (!l3harrisProvider.encryptedApiKey) {
-                    new Notice('L3Harris provider has no API key configured.');
-                    return;
-                }
-
-                // Decrypt the API key
-                let apiKey: string;
-                try {
-                    const encryptedData = JSON.parse(l3harrisProvider.encryptedApiKey);
-                    apiKey = this.keyManager.decrypt(encryptedData);
-                } catch (error) {
-                    new Notice('Failed to decrypt API key. Please check your master password.');
-                    console.error('Decryption error:', error);
-                    return;
-                }
-
-                new Notice('Testing embedding models... Check console for results.', 5000);
-
-                try {
-                    const results = await discoverEmbeddingModels(
-                        l3harrisProvider.baseUrl!,
-                        apiKey
-                    );
-
-                    // Show summary in UI
-                    const successful = results.filter(r => r.success);
-                    if (successful.length > 0) {
-                        const summary = successful
-                            .map(r => `${r.deploymentName} (${r.dimension}D)`)
-                            .join(', ');
-                        new Notice(`✓ Found ${successful.length} model(s): ${summary}`, 10000);
-                    } else {
-                        new Notice('⚠️ No working embedding models found. Check console for details.', 10000);
-                    }
-                } catch (error) {
-                    console.error('Embedding test failed:', error);
-                    new Notice(`Test failed: ${error.message}`);
-                }
-            },
-        });
-
-        // ========== Phase 3: RAG Commands ==========
-
-        // Command: Test RAG retrieval
-        this.addCommand({
-            id: 'test-rag',
-            name: 'Test RAG Retrieval',
-            callback: async () => {
-                if (!this.retriever.isReady()) {
-                    new Notice('RAG system not ready. Please configure an OpenAI provider and ingest chunks.');
-                    return;
-                }
-
-                new Notice('Testing RAG system...');
-
-                try {
-                    const result = await this.retriever.test();
-                    if (result) {
-                        new Notice('✓ RAG system working correctly!');
-                    } else {
-                        new Notice('✗ RAG test failed. Check console.');
-                    }
-                } catch (error) {
-                    console.error('RAG test error:', error);
-                    new Notice('✗ RAG test failed. Check console.');
-                }
-            },
-        });
-
-        // Command: Show RAG stats
-        this.addCommand({
-            id: 'rag-stats',
-            name: 'Show RAG Statistics',
-            callback: async () => {
-                const stats = await this.retriever.getStats();
-
-                if (!stats) {
-                    new Notice('No RAG statistics available');
-                    return;
-                }
-
-                new Notice(
-                    `RAG Stats:\n` +
-                    `Total Chunks: ${stats.totalChunks}\n` +
-                    `Embedding Model: ${stats.embeddingModel}\n` +
-                    `Dimension: ${stats.dimension}`,
-                    10000
-                );
-            },
-        });
-
-        // ========== Phase 4: LLM Commands ==========
-
-        // Command: Test all LLM providers
-        this.addCommand({
-            id: 'test-llm',
-            name: 'Test All LLM Providers',
-            callback: async () => {
-                if (!this.llmManager || !this.llmManager.isReady()) {
-                    new Notice('LLM system not ready. Set master password and configure providers.');
-                    return;
-                }
-
-                new Notice('Testing all LLM providers...');
-
-                try {
-                    const results = await this.llmManager.testAllProviders();
-                    let message = 'LLM Test Results:\n\n';
-
-                    for (const [id, success] of results.entries()) {
-                        const config = this.getLLMConfig(id);
-                        const status = success ? '✓' : '✗';
-                        message += `${status} ${config?.name || id}\n`;
-                    }
-
-                    new Notice(message, 10000);
-                } catch (error) {
-                    console.error('LLM test error:', error);
-                    new Notice('✗ LLM test failed. Check console.');
-                }
-            },
-        });
-
-        // Command: Show LLM stats
-        this.addCommand({
-            id: 'llm-stats',
-            name: 'Show LLM Statistics',
-            callback: () => {
-                if (!this.llmManager) {
-                    new Notice('LLM system not initialized');
-                     // Command: Test encryption
-        this.addCommand({
-            id: 'test-encryption',
-            name: 'Test Encryption System',
-            callback: async () => {
-                if (!this.keyManager.hasMasterPassword()) {
-                    new Notice('Please set master password in settings first');
-                    return;
-                }
-
-                new Notice('Testing encryption...');
-                const result = await this.keyManager.testEncryption();
-
-                if (result) {
-                    new Notice('✓ Encryption system working correctly!');
-                } else {
-                    new Notice('✗ Encryption test failed. Check console.');
-                }
-            },
-        });
-
-        // ========== Inline AI Commands ==========
-
-        // Command: Toggle Inline AI
-        this.addCommand({
-            id: 'toggle-inline-ai',
-            name: 'Toggle Inline AI',
-            callback: () => {
-                this.settings.inlineAI.enabled = !this.settings.inlineAI.enabled;
-                this.saveSettings();
-
-                if (this.settings.inlineAI.enabled) {
-                    this.inlineAIManager.enable();
-                    new Notice('Inline AI enabled');
-                } else {
-                    this.inlineAIManager.disable();
-                    new Notice('Inline AI disabled');
-                }
-            },
-        });
-
-        // Command: Explain Selected Text
-        this.addCommand({
-            id: 'explain-selected-text',
-            name: 'Explain Selected Text',
-            callback: () => {
-                const selection = window.getSelection();
-                if (!selection || selection.toString().trim().length === 0) {
-                    new Notice('Please select some text first');
-                    return;
-                }
-
-                const selectedText = selection.toString().trim();
-                const activeFile = this.app.workspace.getActiveFile();
-                
-                this.inlineAIManager['explainText'](selectedText, activeFile);
-            },
-        });
-
-        // Command: Summarize Selected Text
-        this.addCommand({
-            id: 'summarize-selected-text',
-            name: 'Summarize Selected Text',
-            callback: () => {
-                const selection = window.getSelection();
-                if (!selection || selection.toString().trim().length === 0) {
-                    new Notice('Please select some text first');
-                    return;
-                }
-
-                const selectedText = selection.toString().trim();
-                const activeFile = this.app.workspace.getActiveFile();
-                
-                this.inlineAIManager['summarizeText'](selectedText, activeFile);
-            },
-        });
-
-        // Command: Improve Selected Text
-        this.addCommand({
-            id: 'improve-selected-text',
-            name: 'Improve Selected Text',
-            callback: () => {
-                const selection = window.getSelection();
-                if (!selection || selection.toString().trim().length === 0) {
-                    new Notice('Please select some text first');
-                    return;
-                }
-
-                const selectedText = selection.toString().trim();
-                const activeFile = this.app.workspace.getActiveFile();
-                
-                this.inlineAIManager['improveText'](selectedText, activeFile);
-            },
-        });ord in settings first');
-                    return;
-                }
-
-                new Notice('Testing encryption...');
-                const result = await this.keyManager.testEncryption();
-
-                if (result) {
-                    new Notice('✓ Encryption system working correctly!');
-                } else {
-                    new Notice('✗ Encryption test failed. Check console.');
-                }
-            },
-        });
-    }
-
-    /**
-     * Register views
-     * ✨ FIXED: Register all view types to prevent white screen on restart
-     */
-    registerViews() {
-        // Register the Tailwind chat view (primary)
-        this.registerView(VIEW_TYPE_TAILWIND_CHAT, (leaf) => {
-            return new TailwindChatView(leaf, this);
-        });
-
-        // ✨ FIXED: Register legacy view types to handle workspace restoration
-        // When Obsidian restarts, it tries to restore views from the last session.
-        // If a view type isn't registered, Obsidian fails silently with a white screen.
-        // These legacy views redirect to the new TailwindChatView to maintain compatibility.
-
-        this.registerView(VIEW_TYPE_AGENT_CHAT, (leaf) => {
-            console.log('Legacy view type detected, redirecting to TailwindChatView');
-            return new TailwindChatView(leaf, this);
-        });
-
-        this.registerView(VIEW_TYPE_SVELTE_CHAT, (leaf) => {
-            console.log('Legacy view type detected, redirecting to TailwindChatView');
-            return new TailwindChatView(leaf, this);
-        });
-
-        this.registerView(VIEW_TYPE_CLEAN_CHAT, (leaf) => {
-            console.log('Legacy view type detected, redirecting to TailwindChatView');
-            return new TailwindChatView(leaf, this);
-        });
-    }
-
-    // ========================================================================
-    // Phase 5: Agent Helper Methods
-    // ========================================================================
-
-    /**
-     * Open agent palette for selecting and executing agents
-     */
-    private async openAgentPalette() {
-        // Get comprehensive system status
-        const status = await this.getSystemStatus();
-        
-        if (!status.ready) {
-            console.log('System status check:', status);
-            
-            // Try to reinitialize if some components are missing
-            if (!this.agentManager) {
-                new Notice('Agent system not initialized. Please restart the plugin or check settings.');
-                return;
-            }
-
-            // Try to reinitialize the LLM Manager if it's not ready
-            if (this.llmManager && !this.llmManager.isReady()) {
-                // Only prompt for password if it's truly not set in settings
-                if (!this.settings.masterPassword?.isSet) {
-                    new Notice('Master password not set. Please configure it in Security settings.');
-                    return;
-                }
-                
-                // Use the new session management approach
-                const passwordAvailable = await this.ensureMasterPasswordSession();
-                if (!passwordAvailable) {
-                    new Notice('Master password is required to continue. Please configure it in Security settings.');
-                    return;
-                }
-                
-                try {
-                    console.log('Attempting to reinitialize LLM Manager...');
-                    await this.llmManager.initialize();
-                    console.log('LLM Manager reinitialized successfully');
-                } catch (error) {
-                    console.error('Failed to reinitialize LLM Manager:', error);
-                }
-            }
-
-            // Try to reinitialize the RAG Retriever if it's not ready
-            if (this.retriever && !this.retriever.isReady()) {
-                try {
-                    console.log('Attempting to reinitialize RAG Retriever...');
-                    await this.retriever.initialize();
-                    console.log('RAG Retriever reinitialized successfully');
-                } catch (error) {
-                    console.error('Failed to reinitialize RAG Retriever:', error);
-                }
-            }
-
-            // Check dependencies again after reinitialization attempts
-            const llmReady = this.llmManager && this.llmManager.isReady();
-            const ragReady = this.retriever && this.retriever.isReady();
-            
-            if (llmReady && ragReady) {
-                try {
-                    await this.agentManager.initialize();
-                    console.log('Agent Manager reinitialized successfully');
-
-                    // Check again after reinitialization
-                    const newStatus = await this.getSystemStatus();
-                    if (!newStatus.ready) {
-                        new Notice(`System issues: ${newStatus.issues.join(', ')}`);
-                        return;
-                    }
-                } catch (error) {
-                    console.error('Failed to reinitialize Agent Manager:', error);
-                    new Notice('Failed to initialize agent system. Please check your settings and try again.');
-                    return;
-                }
-            } else {
-                // Show specific error message
-                const primaryIssue = status.issues[0];
-                new Notice(primaryIssue);
-                return;
-            }
-        }
-
-        const agents = this.agentManager.listAgents();
-
-        if (agents.length === 0) {
-            new Notice('No agents available. Create one in settings first.');
-            return;
-        }
-
-        // Open Tailwind chat view in sidebar
-        this.openTailwindChatView();
-    }
-
-    /**
-     * Open Tailwind chat view
-     */
-    private async openTailwindChatView(): Promise<void> {
-        // Ensure master password is available for chat functionality
-        if (this.settings.masterPassword?.isSet && !this.keyManager.hasMasterPassword()) {
-            const passwordAvailable = await this.ensureMasterPasswordSession();
-            if (!passwordAvailable) {
-                new Notice('Master password is required to use chat. Please configure it in Security settings.');
-                return;
-            }
-        }
-
-        // Check if chat view is already open
-        const existingLeaves = this.app.workspace.getLeavesOfType(VIEW_TYPE_TAILWIND_CHAT);
-        if (existingLeaves.length > 0) {
-            // Focus existing view
-            this.app.workspace.revealLeaf(existingLeaves[0]);
-            return;
-        }
-
-        // Create new leaf in right sidebar
-        const leaf = this.app.workspace.getRightLeaf(false);
-        if (!leaf) {
-            new Notice('Could not create chat view. Please try again.');
-            return;
-        }
-        await leaf.setViewState({ type: VIEW_TYPE_TAILWIND_CHAT, active: true });
-        this.app.workspace.revealLeaf(leaf);
-    }
-
-    /**
-     * Open agent chat sidebar (legacy method - keeping for reference)
-     */
-    private openAgentChatSidebar(): void {
-        // Check if sidebar is already open
-        if (this.chatSidebar) {
-            // Focus existing sidebar
-            const sidebar = document.querySelector('.agent-chat-sidebar');
-            if (sidebar) {
-                sidebar.scrollIntoView({ behavior: 'smooth' });
-                return;
-            }
-        }
-
-        // Create new sidebar
-        this.chatSidebar = new AgentChatSidebar(
-            this,
-            (agentId: string) => this.handleAgentChange(agentId),
-            (message: string) => this.handleSendMessage(message)
-        );
-
-        // Create a proper sidebar container that pushes content
-        const container = document.createElement('div');
-        container.className = 'agent-chat-sidebar-container';
-        container.style.cssText = `
-            position: fixed;
-            top: 0;
-            right: 0;
-            width: 350px;
-            height: 100vh;
-            background: var(--background-primary);
-            border-left: 1px solid var(--background-modifier-border);
-            z-index: 1000;
-            box-shadow: -2px 0 10px rgba(0, 0, 0, 0.1);
-        `;
-        
-        // Add to body
-        document.body.appendChild(container);
-        
-        // Render sidebar
-        this.chatSidebar.render(container);
-        
-        // Update agents list
-        const agents = this.agentManager.listAgents();
-        this.chatSidebar.updateAgents(agents);
-        
-        // Add a backdrop to close the sidebar
-        const backdrop = document.createElement('div');
-        backdrop.className = 'agent-chat-backdrop';
-        backdrop.style.cssText = `
-            position: fixed;
-            top: 0;
-            left: 0;
-            width: 100vw;
-            height: 100vh;
-            background: rgba(0, 0, 0, 0.3);
-            z-index: 999;
-        `;
-        document.body.appendChild(backdrop);
-        
-        // Close on backdrop click
-        backdrop.addEventListener('click', () => {
-            this.closeAgentChatSidebar();
-        });
-    }
-
-    /**
-     * Handle agent change in sidebar
-     */
-    private handleAgentChange(agentId: string): void {
-        console.log('Agent changed to:', agentId);
-        // Could add agent-specific initialization here
-    }
-
-    /**
-     * Handle send message in sidebar
-     */
-    private async handleSendMessage(message: string): Promise<void> {
-        if (!this.chatSidebar || !this.chatSidebar.state.selectedAgentId) return;
-
-        try {
-            // Show typing indicator
-            this.chatSidebar.setTyping(true);
-
-            // Execute agent
-            const response = await this.agentManager.executeAgent(
-                this.chatSidebar.state.selectedAgentId,
-                message
-            );
-
-            // Hide typing indicator
-            this.chatSidebar.setTyping(false);
-
-            // Add agent response
-            const sources = response.sources.map(source => ({
-                documentTitle: source.document_title,
-                section: source.section
-            }));
-            this.chatSidebar.addAgentMessage(response.answer, sources);
-
-        } catch (error: unknown) {
-            // Hide typing indicator
-            this.chatSidebar.setTyping(false);
-            
-            const errorMessage = error instanceof Error ? error.message : String(error);
-            this.chatSidebar.addAgentMessage(`❌ Error: ${errorMessage}`);
-        }
-    }
-
-    /**
-     * Close agent chat sidebar
-     */
-    private closeAgentChatSidebar(): void {
-        const sidebarContainer = document.querySelector('.agent-chat-sidebar-container');
-        const backdrop = document.querySelector('.agent-chat-backdrop');
-        
-        if (sidebarContainer) {
-            sidebarContainer.remove();
-        }
-        if (backdrop) {
-            backdrop.remove();
-        }
-        
-        this.chatSidebar = null;
-    }
-
-    /**
-     * Show modal to query an agent
-     */
-    private showAgentQueryModal(agentId: string) {
-        const modal = new AgentQueryModal(this.app, this, agentId);
-        modal.open();
-    }
-
-    /**
-     * Get LLM config by ID (helper)
-     */
-    private getLLMConfig(id: string) {
-        return this.settings.llmConfigs.find(c => c.id === id);
-    }
-
-    /**
-     * Prompt for master password when session is lost
-     */
-    private async promptForMasterPassword(): Promise<boolean> {
-        return new Promise((resolve) => {
-            // Import MasterPasswordModal dynamically to avoid circular imports
-            import('./ui/modals/MasterPasswordModal').then(({ MasterPasswordModal }) => {
-                const modal = new MasterPasswordModal(this.app, this.keyManager, {
-                    mode: 'verify',
-                    title: 'Master Password Required',
-                    description: 'Your master password session has expired. Please enter your password to continue.',
-                    existingVerificationData: this.settings.masterPassword?.verificationData,
-                    onSuccess: async (password: string) => {
-                        // Password verified successfully
-                        resolve(true);
-                    },
-                    onCancel: () => {
-                        resolve(false);
-                    }
-                });
-                
-                modal.open();
-            }).catch(() => {
-                // Fallback if modal can't be loaded
-                resolve(false);
-            });
-        });
-    }
-
-    /**
-     * Check system status and provide diagnostic information
-     */
-    private async getSystemStatus(): Promise<{ ready: boolean; issues: string[] }> {
-        const issues: string[] = [];
-        let ready = true;
-
-        // Check master password first - check both session and settings
-        const hasPasswordInSession = this.keyManager.hasMasterPassword();
-        const hasPasswordInSettings = this.settings.masterPassword?.isSet || false;
-
-        if (!hasPasswordInSession && !hasPasswordInSettings) {
-            issues.push('Master password not set (set master password in Security settings)');
-            ready = false;
-        } else if (!hasPasswordInSession && hasPasswordInSettings) {
-            issues.push('Master password session expired (re-enter password in Security settings)');
-            ready = false;
-        }
-
-        // Check LLM Manager
-        if (!this.llmManager) {
-            issues.push('LLM Manager not initialized');
-            ready = false;
-        } else if (!this.llmManager.isReady()) {
-            // Check if any providers are configured
-            const hasConfiguredProviders = this.settings.llmConfigs && this.settings.llmConfigs.length > 0;
-            const hasEnabledProviders = this.settings.llmConfigs && this.settings.llmConfigs.some(config => config.enabled);
-
-            if (!hasConfiguredProviders) {
-                issues.push('No AI providers configured (add AI providers in settings)');
-            } else if (!hasEnabledProviders) {
-                issues.push('No enabled AI providers (enable at least one AI provider in settings)');
-            } else {
-                issues.push('LLM Manager not ready (check master password and AI provider configuration)');
-            }
-            ready = false;
-        }
-
-        // Check RAG Retriever
-        if (!this.retriever) {
-            issues.push('RAG Retriever not initialized');
-            ready = false;
-        } else if (!this.retriever.isReady()) {
-            issues.push('RAG Retriever not ready (check embeddings configuration)');
-            ready = false;
-        } else {
-            // Check if vector store has data
-            const stats = await this.retriever.getStats();
-            if (!stats || stats.totalChunks === 0) {
-                issues.push('Vector store is empty. Run chunk ingestion to populate it.');
-                ready = false;
-            }
-        }
-
-        // Check Agent Manager
-        if (!this.agentManager) {
-            issues.push('Agent Manager not initialized');
-            ready = false;
-        } else if (!this.agentManager.isReady()) {
-            issues.push('Agent Manager not ready (check dependencies above)');
-            ready = false;
-        } else {
-            const agents = this.agentManager.listAgents();
-            if (agents.length === 0) {
-                issues.push('No agents available (create agents in settings)');
-                ready = false;
-            }
-        }
-
-        return { ready, issues };
-    }
-}
-
-// ============================================================================
-// Modal Classes
-// ============================================================================
-
-/**
- * Agent Selector Modal
- */
-class AgentSelectorModal extends Modal {
-    private agents: Array<{ id: string; name: string; description: string }>;
-    private onSelect: (agentId: string) => void;
-
-    constructor(
-        app: App,
-        agents: Array<{ id: string; name: string; description: string }>,
-        onSelect: (agentId: string) => void
-    ) {
-        super(app);
-        this.agents = agents;
-        this.onSelect = onSelect;
-    }
-
-    onOpen() {
-        const { contentEl } = this;
-        contentEl.empty();
-
-        contentEl.createEl('h2', { text: '🤖 Select Agent' });
-
-        this.agents.forEach(agent => {
-            const agentDiv = contentEl.createDiv({ cls: 'agent-selector-item' });
-            agentDiv.style.padding = '15px';
-            agentDiv.style.marginBottom = '10px';
-            agentDiv.style.border = '1px solid var(--background-modifier-border)';
-            agentDiv.style.borderRadius = '6px';
-            agentDiv.style.cursor = 'pointer';
-
-            agentDiv.addEventListener('click', () => {
-                this.close();
-                this.onSelect(agent.id);
-            });
-
-            agentDiv.addEventListener('mouseenter', () => {
-                agentDiv.style.backgroundColor = 'var(--background-modifier-hover)';
-            });
-
-            agentDiv.addEventListener('mouseleave', () => {
-                agentDiv.style.backgroundColor = '';
-            });
-
-            const name = agentDiv.createEl('h3', { text: agent.name });
-            name.style.marginTop = '0';
-            name.style.marginBottom = '5px';
-
-            agentDiv.createEl('p', { text: agent.description });
-        });
-    }
-
-    onClose() {
-        const { contentEl } = this;
-        contentEl.empty();
-    }
-}
-
-/**
- * Agent Query Modal
- */
-class AgentQueryModal extends Modal {
-    private plugin: RiskManagementPlugin;
-    private agentId: string;
-
-    constructor(app: App, plugin: RiskManagementPlugin, agentId: string) {
-        super(app);
-        this.plugin = plugin;
-        this.agentId = agentId;
-    }
-
-    onOpen() {
-        const { contentEl } = this;
-        contentEl.empty();
-        contentEl.addClass('agent-chat-modal');
-
-        const agent = this.plugin.agentManager.getAgent(this.agentId);
-        if (!agent) {
-            new Notice('Agent not found');
-            this.close();
-            return;
-        }
-
-        // Check if Goddess Persona is enabled
-        const personaEnabled = this.plugin.settings.persona?.enabled || false;
-        const personaIntensity = this.plugin.settings.persona?.intensity || 'moderate';
-
-        // Header with agent info and persona status
-        const header = contentEl.createDiv({ cls: 'chat-header' });
-        const agentName = agent.getConfig().name;
-        const title = personaEnabled ? `🏛️ ${agentName} (Divine Mode)` : `💬 ${agentName}`;
-        header.createEl('h2', { text: title });
-
-        if (personaEnabled) {
-            const personaInfo = header.createDiv({ cls: 'persona-info' });
-            personaInfo.innerHTML = `
-                <div class="persona-badge">
-                    <span class="persona-icon">🏛️</span>
-                    <span class="persona-text">Goddess Persona: ${personaIntensity}</span>
-                </div>
-            `;
-        }
-
-        // Chat container
-        const chatContainer = contentEl.createDiv({ cls: 'chat-container' });
-        
-        // Messages area
-        const messagesArea = chatContainer.createDiv({ cls: 'messages-area' });
-        messagesArea.innerHTML = `
-            <div class="welcome-message">
-                <div class="message-content">
-                    ${personaEnabled ? 
-                        `Greetings, mortal. I am ${agentName}, and through my divine connection to Mnemosyne, goddess of memory, I am here to assist you with wisdom from the ages. What knowledge do you seek?` :
-                        `Hello! I'm ${agentName}. How can I help you today?`
-                    }
-                </div>
-            </div>
-        `;
-
-        // Input area
-        const inputArea = chatContainer.createDiv({ cls: 'input-area' });
-        
-        // Input container
-        const inputContainer = inputArea.createDiv({ cls: 'input-container' });
-        
-        const textarea = inputContainer.createEl('textarea', {
-            placeholder: personaEnabled ? 'Ask the goddess for divine wisdom...' : 'Enter your question...',
-            cls: 'message-input'
-        });
-        textarea.style.resize = 'none';
-
-        // Send button
-        const sendBtn = inputContainer.createEl('button', { 
-            text: personaEnabled ? '🔮 Seek Wisdom' : 'Send',
-            cls: 'send-button'
-        });
-
-        // Auto-resize textarea
-        textarea.addEventListener('input', () => {
-            textarea.style.height = 'auto';
-            textarea.style.height = Math.min(textarea.scrollHeight, 120) + 'px';
-        });
-
-        // Send message function
-        const sendMessage = async () => {
-            const query = textarea.value.trim();
-            if (!query) return;
-
-            // Add user message to chat
-            const userMessage = messagesArea.createDiv({ cls: 'message user-message' });
-            userMessage.innerHTML = `
-                <div class="message-content">${query}</div>
-                <div class="message-time">${new Date().toLocaleTimeString()}</div>
-            `;
-
-            // Clear input and disable send button
-            textarea.value = '';
-            textarea.style.height = 'auto';
-            sendBtn.disabled = true;
-            sendBtn.textContent = personaEnabled ? '🔮 Channeling...' : 'Thinking...';
-
-            // Add agent thinking indicator
-            const thinkingMessage = messagesArea.createDiv({ cls: 'message agent-message thinking' });
-            thinkingMessage.innerHTML = `
-                <div class="message-content">
-                    <div class="thinking-dots">
-                        <span></span><span></span><span></span>
-                    </div>
-                    ${personaEnabled ? 'The goddess is channeling divine wisdom...' : 'Processing your request...'}
-                </div>
-            `;
-
-            // Scroll to bottom
-            messagesArea.scrollTop = messagesArea.scrollHeight;
-
-            try {
-                const response = await this.plugin.agentManager.executeAgent(this.agentId, query);
-
-                // Remove thinking indicator
-                thinkingMessage.remove();
-
-                // Add agent response
-                const agentMessage = messagesArea.createDiv({ cls: 'message agent-message' });
-                agentMessage.innerHTML = `
-                    <div class="message-content">${response.answer}</div>
-                    <div class="message-time">${new Date().toLocaleTimeString()}</div>
-                `;
-
-                // Show sources if any
-                if (response.sources && response.sources.length > 0) {
-                    const sourcesDiv = agentMessage.createDiv({ cls: 'sources' });
-                    sourcesDiv.innerHTML = `
-                        <div class="sources-header">📚 Sources:</div>
-                        <ul class="sources-list">
-                            ${response.sources.map(source => 
-                                `<li>${source.documentTitle} - ${source.section}</li>`
-                            ).join('')}
-                        </ul>
-                    `;
-                }
-
-            } catch (error: unknown) {
-                // Remove thinking indicator
-                thinkingMessage.remove();
-                
-                const errorMessage = messagesArea.createDiv({ cls: 'message error-message' });
-                errorMessage.innerHTML = `
-                    <div class="message-content">
-                        ❌ ${personaEnabled ? 'The divine connection was interrupted...' : 'An error occurred:'} 
-                        ${error instanceof Error ? error.message : String(error)}
-                    </div>
-                `;
-            } finally {
-                sendBtn.disabled = false;
-                sendBtn.textContent = personaEnabled ? '🔮 Seek Wisdom' : 'Send';
-                messagesArea.scrollTop = messagesArea.scrollHeight;
-            }
-        };
-
-        // Event listeners
-        sendBtn.addEventListener('click', sendMessage);
-        
-        textarea.addEventListener('keydown', (e) => {
-            if (e.key === 'Enter' && !e.shiftKey) {
-                e.preventDefault();
-                sendMessage();
-            }
-        });
-
-        // Focus input
-        textarea.focus();
-    }
-
-    onClose() {
-        const { contentEl } = this;
-        contentEl.empty();
-    }
-}
+/**
+ * Risk Management RAG Assistant - Main Plugin File
+ *
+ * Complete implementation including Phase 5: Agent System
+ */
+
+import { Plugin, Notice, Modal, App } from 'obsidian';
+import { PluginSettings, Message } from './types';
+import { mergeSettings, validateSettings, DEFAULT_SETTINGS, ensureMnemosyneAgent, ensureDefaultLlmProvider } from './settings';
+import { PLUGIN_NAME } from './constants';
+import './styles.css';
+import { AgentChatSidebar } from './ui/sidebar/AgentChatSidebar';
+import { AgentChatView, VIEW_TYPE_AGENT_CHAT } from './views/AgentChatView';
+import { SvelteChatView, VIEW_TYPE_SVELTE_CHAT } from './views/SvelteChatView';
+import { CleanChatView, VIEW_TYPE_CLEAN_CHAT } from './views/CleanChatView';
+import { TailwindChatView, VIEW_TYPE_TAILWIND_CHAT } from './views/TailwindChatView';
+
+// Import modules
+import { KeyManager } from './encryption/keyManager';
+import { MnemosyneSettingTab } from './ui/settingsTab';
+import { RAGRetriever } from './rag/retriever';
+import { LLMManager } from './llm/llmManager';
+import { InitializationManager } from './utils/initializationManager';
+
+// Phase 5: Agent System imports
+import { AgentManager } from './agents/agentManager';
+import { AgentBuilderModal } from './ui/agentBuilderModal';
+import { exposePublicAPI } from '// Auto Ingestion imports
+import { ConversationMemoryManager } from './memory/conversationMemory';
+import { AutoIngestionManager } from './rag/AutoIngestionManager';
+import { VaultIngestor } from './rag/VaultIngestor';
+
+// Inline AI imports
+import { InlineAIController, DEFAULT_INLINE_AI_SETTINGS } from './editor/InlineAIController';
+import { createAutoCompletionExtension } from './editor/AutoCompletionExtension';
+import { createSelectionToolbarExtension } from './editor/SelectionToolbarExtension';
+import { UniversalContextMenu } from './editor/UniversalContextMenu';
+import { AITextActionModal } from './ui/modals/AITextActionModal';
+
+export default class RiskManagementPlugin extends Plugin {
+    settings: PluginSettings;
+
+    // Core managers
+    keyManager: KeyManager;
+    retriever: RAGRetriever;
+    llmManager: LLMManager;
+    agentManager: AgentManager;
+    initManager: InitializationManager;
+
+    // Auto Ingestion components
+    vaultIngestor: VaultIngestor;
+    autoIngestionManager: AutoIngestionManager;
+
+    // Conversation Memory
+    memoryManager: ConversationMemoryManager;
+
+    // Inline AI
+    inlineAIController: InlineAIController;
+    universalContextMenu: UniversalContextMenu;
+
+    // Settings controller (for modern UI)
+    settingsController: any; // Will be set by settings tab
+
+    // Session cache for password persistence
+    private sessionPasswordCache: string | null = null;
+
+    // Sidebar chat
+    chatSidebar: AgentChatSidebar | null = null;
+
+    /**
+     * Plugin initialization - called when plugin is loaded
+     */
+    async onload() {
+        console.log(`Loading ${PLUGIN_NAME}`);
+
+        // Load settings
+        await this.loadSettings();
+
+        // Initialize core managers
+        await this.initializeManagers();
+
+        // Create initialization manager
+        this.initManager = new InitializationManager(this);
+
+        // Add ribbon icon with custom Mnemosyne SVG
+        const ribbonIcon = this.addRibbonIcon('brain', 'Mnemosyne - AI Knowledge Assistant', async () => {
+            await this.openTailwindChatView();
+        });
+        
+        // Set custom SVG icon (24px version for ribbon)
+        ribbonIcon.innerHTML = `
+            <svg viewBox="0 0 24 24" width="18" height="18" style="display: block; margin: auto;">
+                <path d="M11.26,21.27c-.06.53-.07,1.05-.09,1.58,0,.19-.11.4,0,.61.31,0,1.56.22,1.63-.16l-.12-2.03c7.21-.36,11.9-8.19,8.83-14.76C18.28-.59,8.43-1.65,3.69,4.52c-5.08,6.5-.63,16.3,7.57,16.76ZM12.02,15.27c-.07.02-.08-.04-.11-.08-.28-.41-.62-.77-1-1.09-4.09-3.02,1.61-7.16,3.5-3.01.56,2-1.53,2.77-2.39,4.18ZM11.1,1.44c12.6-1.17,14.08,18.19,1.44,18.82v-3.07l2.61.03c.26-.09.24-.8.07-.99h-2.59c1.28-1.95,3.63-2.91,2.75-5.77,1.64.93,2.54,3.03,2.63,4.85.08.14.81.14.89-.03.08-.19.02-.28,0-.45-.14-2.95-2.23-5.3-4.99-6.18,1.57-.76,2.59-2.44,2.43-4.21.01-.77-.88-.36-1.32-.25.88,4.63-6.43,5.13-6.14.43.02-.2.18-.36-.03-.47-.18-.09-.96-.23-1.09-.1-.04.04-.09.24-.1.31-.23,1.67.8,3.47,2.25,4.22.05.04.08.07.07.14-2.55.61-4.7,3.17-4.9,5.79-.01.14-.03.67,0,.77.05.15.89.26.95-.13-.03-1.83.98-3.69,2.52-4.69-.37,1.13-.12,2.3.58,3.25.66.93,1.73,1.48,2.17,2.52h-2.54c-.25,0-.17.79-.11.96h2.75v3.07C-.01,19.84-.41,2.38,11.1,1.44Z" fill="currentColor"/>
+                <path d="M11.75,10.61c-2.02.59-.41,3.49,1.11,1.98.7-.85-.01-2.17-1.11-1.98Z"/>
+            </svg>
+        `;
+
+        // Add settings tab
+        this.addSettingTab(new MnemosyneSettingTab(this.app, this));
+
+        // Register commands
+        this.registerCommands();
+
+        // Register views
+        this.registerViews();
+
+        // Register editor extensions (auto-completion and selection toolbar)
+        this.registerEditorExtension(createAutoCompletionExtension(this));
+        console.log('✓ Auto-completion extension registered');
+
+        this.registerEditorExtension(createSelectionToolbarExtension(this));
+        console.log('✓ Selection toolbar extension registered');
+
+        // Register universal context menu for AI text actions (works anywhere on page)
+        this.universalContextMenu = new UniversalContextMenu(this);
+        this.universalContextMenu.register();
+        console.log('✓ Universal context menu registered');
+
+        // Phase 5: Expose public API
+        exposePublicAPI(this);
+
+        // Show welcome notice
+        const mnemosyneAgent = this.settings.agents.find(a => a.id === 'mnemosyne-agent-permanent');
+        if (mnemosyneAgent && this.settings.agents.length === 1) {
+            new Notice(
+                `${PLUGIN_NAME} loaded!\nThe Mnemosyne Agent is ready. Configure AI providers in settings to get started.`,
+                5000
+            );
+        } else {
+            new Notice(`${PLUGIN_NAME} loaded successfully!`);
+        }
+
+        console.log(`${PLUGIN_NAME} loaded successfully`);
+    }
+
+    /**
+     * Plugin cleanup - called when plugin is disabled
+     */
+    async onunload() {
+        console.log(`Unloading ${PLUGIN_NAME}`);
+
+        // Unregister universal context menu
+        if (this.universalContextMenu) {
+            this.universalContextMenu.unregister();
+            console.log('✓ Universal context menu unregistered');
+        }
+
+        // Stop auto ingestion
+        if (this.autoIngestionManager) {
+            this.autoIngestionManager.stop();
+            console.log('✓ Auto Ingestion Manager stopped');
+        }
+
+        // Cleanup LLM system
+        if (this.llmManager) {
+            this.llmManager.cleanup();
+        }
+
+        // Cleanup RAG system
+        if (this.retriever) {
+            await this.retriever.cleanup();
+        }
+
+        // Clear master password from memory
+        if (this.keyManager) {
+            this.keyManager.clearMasterPassword();
+        }
+
+        console.log(`${PLUGIN_NAME} unloaded successfully`);
+    }
+
+    /**
+     * Load plugin settings from disk
+     */
+    async loadSettings() {
+        const loadedData = await this.loadData();
+        this.settings = mergeSettings(loadedData || {});
+
+        // Ensure agents array exists (Phase 5)
+        if (!this.settings.agents) {
+            this.settings.agents = [];
+        }
+
+        // Validate settings
+        if (!validateSettings(this.settings)) {
+            console.warn('Invalid settings detected, using defaults');
+            this.settings = { ...DEFAULT_SETTINGS };
+        }
+        
+        // Ensure we have default LLM provider and permanent Mnemosyne Agent
+        ensureDefaultLlmProvider(this.settings);
+        ensureMnemosyneAgent(this.settings);
+        
+        // Save settings if the Mnemosyne agent was added
+        if (this.settings.agents.length > 0 && this.settings.agents[0].id === 'mnemosyne-agent-permanent') {
+            await this.saveSettings();
+        }
+    }
+
+    /**
+     * Save plugin settings to disk
+     */
+    async saveSettings() {
+        await this.saveData(this.settings);
+        console.log('Settings saved');
+    }
+
+    /**
+     * Initialize core managers and systems
+     */
+    async initializeManagers() {
+        try {
+            // Phase 2: Initialize encryption manager
+            this.keyManager = new KeyManager(this.app);
+            console.log('✓ KeyManager initialized');
+
+            // Phase 3: Initialize RAG system
+            this.retriever = new RAGRetriever(this);
+            await this.retriever.initialize();
+            console.log('✓ RAGRetriever initialized');
+
+            // Phase 4: Initialize LLM system
+            this.llmManager = new LLMManager(this);
+
+            // Only initialize LLM providers if master password is set
+            if (this.keyManager.hasMasterPassword()) {
+                try {
+                    await this.llmManager.initialize();
+                    console.log('✓ LLMManager initialized');
+                } catch {
+                    console.warn('LLM Manager initialization skipped (master password may be needed)');
+                }
+            } else {
+                console.log('⚠ LLM Manager initialization skipped (no master password)');
+            }
+
+            // Phase 5: Initialize Agent Manager
+            this.agentManager = new AgentManager(this, this.retriever, this.llmManager);
+
+            // Always initialize Agent Manager, even if dependencies aren't ready
+            // It will handle the dependency checks internally
+            try {
+                await this.agentManager.initialize();
+                console.log('✓ Agent Manager initialized');
+            } catch (error) {
+                console.warn('Agent Manager initialization incomplete:', error);
+            }
+
+            // Initialize Auto Ingestion System
+            this.vaultIngesto            // Initialize Conversation Memory Manager
+            this.memoryManager = new ConversationMemoryManager(
+                this.retriever,
+                this.llmManager,
+                this.settings.memory,
+                () => {
+                    // Trigger UI update for all chat views
+                    this.app.workspace.getLeavesOfType('tailwind-chat').forEach(leaf => {
+                        if (leaf.view && typeof (leaf.view as any).updateMemoryStatus === 'function') {
+                            (leaf.view as any).updateMemoryStatus();
+                        }
+                    });
+                }
+            );
+            console.log('✓ Conversation Memory Manager initialized');
+
+            // Initialize Inline AI Manager
+            this.inlineAIManager = new InlineAIManager(this, this.settings.inlineAI);
+            if (this.settings.inlineAI.enabled) {
+                this.inlineAIManager.enable();
+            }
+            console.log('✓ Inline AI Manager initialized');') {
+                            (leaf.view as any).updateMemoryStatus();
+                        }
+                    });
+                }
+            );
+            console.log('✓ Conversation Memory Manager initialized');
+
+            // Initialize Inline AI Controller
+            this.inlineAIController = new InlineAIController(
+                this,
+                this.settings.inlineAI || DEFAULT_INLINE_AI_SETTINGS
+            );
+            console.log('✓ Inline AI Controller initialized');
+
+            // Start auto ingestion if enabled and RAG system is ready
+            if (this.settings.autoIngestion.enabled && this.retriever.isReady()) {
+                try {
+                    this.autoIngestionManager.start();
+                    console.log('✓ Auto Ingestion Manager started');
+                } catch (error) {
+                    console.warn('Auto Ingestion Manager failed to start:', error);
+                }
+            } else {
+                console.log('⚠ Auto ingestion disabled or RAG system not ready');
+            }
+
+            console.log('All managers initialized');
+        } catch (error) {
+            console.error('Error initializing managers:', error);
+            new Notice('Error initializing plugin. Check console for details.');
+        }
+    }
+
+    /**
+     * Generate unique ID
+     */
+    generateId(): string {
+        return `${Date.now()}-${Math.random().toString(36).substr(2, 9)}`;
+    }
+
+    /**
+     * Ensure master password is available for this session
+     * Uses session cache to avoid repeated prompts
+     */
+    private async ensureMasterPasswordSession(): Promise<boolean> {
+        // If password is already in KeyManager, we're good
+        if (this.keyManager.hasMasterPassword()) {
+            return true;
+        }
+
+        // If we have a cached password from this session, use it
+        if (this.sessionPasswordCache) {
+            try {
+                this.keyManager.setMasterPassword(this.sessionPasswordCache);
+                console.log('✓ Restored master password from session cache');
+                return true;
+            } catch (error) {
+                console.warn('Failed to restore cached password:', error);
+                this.sessionPasswordCache = null; // Clear invalid cache
+            }
+        }
+
+        // If no password is set in settings, return false
+        if (!this.settings.masterPassword?.isSet) {
+            return false;
+        }
+
+        // Prompt user for password and cache it for this session
+        if (this.settingsController) {
+            const passwordLoaded = await this.settingsController.ensureMasterPasswordLoaded();
+            if (passwordLoaded) {
+                // Cache the password for this session (we can't get it back from KeyManager for security)
+                // The password will be available in KeyManager for the rest of this session
+                console.log('✓ Master password loaded and cached for session');
+                return true;
+            }
+        }
+
+        return false;
+    }
+
+    /**
+     * Register plugin commands
+     */
+    registerCommands() {
+        // Command: Open settings
+        this.addCommand({
+            id: 'open-settings',
+            name: 'Open Settings',
+            callback: () => {
+                // @ts-expect-error - Obsidian internal API
+                this.app.setting.open();
+                // @ts-expect-error - Obsidian internal API
+                this.app.setting.openTabById(this.manifest.id);
+            },
+        });
+
+        // ========== Phase 5: Agent Commands ==========
+
+        // Command: Open Agent Palette
+        this.addCommand({
+            id: 'open-agent-palette',
+            name: 'Open Agent Palette',
+            callback: async () => {
+                await this.openAgentPalette();
+            },
+        });
+
+        // Command: Create New Agent
+        this.addCommand({
+            id: 'create-agent',
+            name: 'Create New Agent',
+            callback: () => {
+                new AgentBuilderModal(
+                    this.app,
+                    this,
+                    null,
+                    async (config) => {
+                        await this.agentManager.addAgent(config);
+                        new Notice(`Agent "${config.name}" created successfully`);
+                    }
+                ).open();
+            },
+        });
+
+        // Command: Ask Default Agent
+        this.addCommand({
+            id: 'ask-default-agent',
+            name: 'Ask Default Agent',
+            callback: async () => {
+                if (!this.agentManager || !this.agentManager.isReady()) {
+                    new Notice('Agent system not ready. Please configure settings first.');
+                    return;
+                }
+
+                const defaultAgent = this.agentManager.getDefaultAgent();
+                if (!defaultAgent) {
+                    new Notice('No default agent configured');
+                    return;
+                }
+
+                // Show input modal
+                this.showAgentQueryModal(defaultAgent.getConfig().id);
+            },
+        });
+
+        // ========== Inline AI Commands ==========
+
+        // Command: AI Text Actions (for selected text)
+        this.addCommand({
+            id: 'ai-text-actions',
+            name: 'AI Text Actions',
+            editorCallback: (editor) => {
+                const selection = editor.getSelection();
+
+                if (!selection || selection.trim().length === 0) {
+                    new Notice('Please select some text first');
+                    return;
+                }
+
+                // Open AI text action modal
+                new AITextActionModal(
+                    this.app,
+                    this,
+                    selection,
+                    (result) => {
+                        // Replace selection with result
+                        editor.replaceSelection(result);
+                    }
+                ).open();
+            },
+        });
+
+        // ========== Testing & Diagnostics Commands ==========
+
+        // Command: Test Embedding Models (for Azure/L3Harris endpoints)
+        this.addCommand({
+            id: 'test-embedding-models',
+            name: 'Test Embedding Models (Discover Available Deployments)',
+            callback: async () => {
+                // Import the test utility
+                const { discoverEmbeddingModels } = await import('./utils/testEmbeddings');
+
+                // Get L3Harris provider configuration
+                const l3harrisProvider = this.settings.llmConfigs?.find(
+                    (p) => p.baseUrl?.includes('l3harris.com')
+                );
+
+                if (!l3harrisProvider) {
+                    new Notice('No L3Harris provider found. Please configure one first.');
+                    return;
+                }
+
+                if (!l3harrisProvider.encryptedApiKey) {
+                    new Notice('L3Harris provider has no API key configured.');
+                    return;
+                }
+
+                // Decrypt the API key
+                let apiKey: string;
+                try {
+                    const encryptedData = JSON.parse(l3harrisProvider.encryptedApiKey);
+                    apiKey = this.keyManager.decrypt(encryptedData);
+                } catch (error) {
+                    new Notice('Failed to decrypt API key. Please check your master password.');
+                    console.error('Decryption error:', error);
+                    return;
+                }
+
+                new Notice('Testing embedding models... Check console for results.', 5000);
+
+                try {
+                    const results = await discoverEmbeddingModels(
+                        l3harrisProvider.baseUrl!,
+                        apiKey
+                    );
+
+                    // Show summary in UI
+                    const successful = results.filter(r => r.success);
+                    if (successful.length > 0) {
+                        const summary = successful
+                            .map(r => `${r.deploymentName} (${r.dimension}D)`)
+                            .join(', ');
+                        new Notice(`✓ Found ${successful.length} model(s): ${summary}`, 10000);
+                    } else {
+                        new Notice('⚠️ No working embedding models found. Check console for details.', 10000);
+                    }
+                } catch (error) {
+                    console.error('Embedding test failed:', error);
+                    new Notice(`Test failed: ${error.message}`);
+                }
+            },
+        });
+
+        // ========== Phase 3: RAG Commands ==========
+
+        // Command: Test RAG retrieval
+        this.addCommand({
+            id: 'test-rag',
+            name: 'Test RAG Retrieval',
+            callback: async () => {
+                if (!this.retriever.isReady()) {
+                    new Notice('RAG system not ready. Please configure an OpenAI provider and ingest chunks.');
+                    return;
+                }
+
+                new Notice('Testing RAG system...');
+
+                try {
+                    const result = await this.retriever.test();
+                    if (result) {
+                        new Notice('✓ RAG system working correctly!');
+                    } else {
+                        new Notice('✗ RAG test failed. Check console.');
+                    }
+                } catch (error) {
+                    console.error('RAG test error:', error);
+                    new Notice('✗ RAG test failed. Check console.');
+                }
+            },
+        });
+
+        // Command: Show RAG stats
+        this.addCommand({
+            id: 'rag-stats',
+            name: 'Show RAG Statistics',
+            callback: async () => {
+                const stats = await this.retriever.getStats();
+
+                if (!stats) {
+                    new Notice('No RAG statistics available');
+                    return;
+                }
+
+                new Notice(
+                    `RAG Stats:\n` +
+                    `Total Chunks: ${stats.totalChunks}\n` +
+                    `Embedding Model: ${stats.embeddingModel}\n` +
+                    `Dimension: ${stats.dimension}`,
+                    10000
+                );
+            },
+        });
+
+        // ========== Phase 4: LLM Commands ==========
+
+        // Command: Test all LLM providers
+        this.addCommand({
+            id: 'test-llm',
+            name: 'Test All LLM Providers',
+            callback: async () => {
+                if (!this.llmManager || !this.llmManager.isReady()) {
+                    new Notice('LLM system not ready. Set master password and configure providers.');
+                    return;
+                }
+
+                new Notice('Testing all LLM providers...');
+
+                try {
+                    const results = await this.llmManager.testAllProviders();
+                    let message = 'LLM Test Results:\n\n';
+
+                    for (const [id, success] of results.entries()) {
+                        const config = this.getLLMConfig(id);
+                        const status = success ? '✓' : '✗';
+                        message += `${status} ${config?.name || id}\n`;
+                    }
+
+                    new Notice(message, 10000);
+                } catch (error) {
+                    console.error('LLM test error:', error);
+                    new Notice('✗ LLM test failed. Check console.');
+                }
+            },
+        });
+
+        // Command: Show LLM stats
+        this.addCommand({
+            id: 'llm-stats',
+            name: 'Show LLM Statistics',
+            callback: () => {
+                if (!this.llmManager) {
+                    new Notice('LLM system not initialized');
+                     // Command: Test encryption
+        this.addCommand({
+            id: 'test-encryption',
+            name: 'Test Encryption System',
+            callback: async () => {
+                if (!this.keyManager.hasMasterPassword()) {
+                    new Notice('Please set master password in settings first');
+                    return;
+                }
+
+                new Notice('Testing encryption...');
+                const result = await this.keyManager.testEncryption();
+
+                if (result) {
+                    new Notice('✓ Encryption system working correctly!');
+                } else {
+                    new Notice('✗ Encryption test failed. Check console.');
+                }
+            },
+        });
+
+        // ========== Inline AI Commands ==========
+
+        // Command: Toggle Inline AI
+        this.addCommand({
+            id: 'toggle-inline-ai',
+            name: 'Toggle Inline AI',
+            callback: () => {
+                this.settings.inlineAI.enabled = !this.settings.inlineAI.enabled;
+                this.saveSettings();
+
+                if (this.settings.inlineAI.enabled) {
+                    this.inlineAIManager.enable();
+                    new Notice('Inline AI enabled');
+                } else {
+                    this.inlineAIManager.disable();
+                    new Notice('Inline AI disabled');
+                }
+            },
+        });
+
+        // Command: Explain Selected Text
+        this.addCommand({
+            id: 'explain-selected-text',
+            name: 'Explain Selected Text',
+            callback: () => {
+                const selection = window.getSelection();
+                if (!selection || selection.toString().trim().length === 0) {
+                    new Notice('Please select some text first');
+                    return;
+                }
+
+                const selectedText = selection.toString().trim();
+                const activeFile = this.app.workspace.getActiveFile();
+                
+                this.inlineAIManager['explainText'](selectedText, activeFile);
+            },
+        });
+
+        // Command: Summarize Selected Text
+        this.addCommand({
+            id: 'summarize-selected-text',
+            name: 'Summarize Selected Text',
+            callback: () => {
+                const selection = window.getSelection();
+                if (!selection || selection.toString().trim().length === 0) {
+                    new Notice('Please select some text first');
+                    return;
+                }
+
+                const selectedText = selection.toString().trim();
+                const activeFile = this.app.workspace.getActiveFile();
+                
+                this.inlineAIManager['summarizeText'](selectedText, activeFile);
+            },
+        });
+
+        // Command: Improve Selected Text
+        this.addCommand({
+            id: 'improve-selected-text',
+            name: 'Improve Selected Text',
+            callback: () => {
+                const selection = window.getSelection();
+                if (!selection || selection.toString().trim().length === 0) {
+                    new Notice('Please select some text first');
+                    return;
+                }
+
+                const selectedText = selection.toString().trim();
+                const activeFile = this.app.workspace.getActiveFile();
+                
+                this.inlineAIManager['improveText'](selectedText, activeFile);
+            },
+        });ord in settings first');
+                    return;
+                }
+
+                new Notice('Testing encryption...');
+                const result = await this.keyManager.testEncryption();
+
+                if (result) {
+                    new Notice('✓ Encryption system working correctly!');
+                } else {
+                    new Notice('✗ Encryption test failed. Check console.');
+                }
+            },
+        });
+    }
+
+    /**
+     * Register views
+     * ✨ FIXED: Register all view types to prevent white screen on restart
+     */
+    registerViews() {
+        // Register the Tailwind chat view (primary)
+        this.registerView(VIEW_TYPE_TAILWIND_CHAT, (leaf) => {
+            return new TailwindChatView(leaf, this);
+        });
+
+        // ✨ FIXED: Register legacy view types to handle workspace restoration
+        // When Obsidian restarts, it tries to restore views from the last session.
+        // If a view type isn't registered, Obsidian fails silently with a white screen.
+        // These legacy views redirect to the new TailwindChatView to maintain compatibility.
+
+        this.registerView(VIEW_TYPE_AGENT_CHAT, (leaf) => {
+            console.log('Legacy view type detected, redirecting to TailwindChatView');
+            return new TailwindChatView(leaf, this);
+        });
+
+        this.registerView(VIEW_TYPE_SVELTE_CHAT, (leaf) => {
+            console.log('Legacy view type detected, redirecting to TailwindChatView');
+            return new TailwindChatView(leaf, this);
+        });
+
+        this.registerView(VIEW_TYPE_CLEAN_CHAT, (leaf) => {
+            console.log('Legacy view type detected, redirecting to TailwindChatView');
+            return new TailwindChatView(leaf, this);
+        });
+    }
+
+    // ========================================================================
+    // Phase 5: Agent Helper Methods
+    // ========================================================================
+
+    /**
+     * Open agent palette for selecting and executing agents
+     */
+    private async openAgentPalette() {
+        // Get comprehensive system status
+        const status = await this.getSystemStatus();
+        
+        if (!status.ready) {
+            console.log('System status check:', status);
+            
+            // Try to reinitialize if some components are missing
+            if (!this.agentManager) {
+                new Notice('Agent system not initialized. Please restart the plugin or check settings.');
+                return;
+            }
+
+            // Try to reinitialize the LLM Manager if it's not ready
+            if (this.llmManager && !this.llmManager.isReady()) {
+                // Only prompt for password if it's truly not set in settings
+                if (!this.settings.masterPassword?.isSet) {
+                    new Notice('Master password not set. Please configure it in Security settings.');
+                    return;
+                }
+                
+                // Use the new session management approach
+                const passwordAvailable = await this.ensureMasterPasswordSession();
+                if (!passwordAvailable) {
+                    new Notice('Master password is required to continue. Please configure it in Security settings.');
+                    return;
+                }
+                
+                try {
+                    console.log('Attempting to reinitialize LLM Manager...');
+                    await this.llmManager.initialize();
+                    console.log('LLM Manager reinitialized successfully');
+                } catch (error) {
+                    console.error('Failed to reinitialize LLM Manager:', error);
+                }
+            }
+
+            // Try to reinitialize the RAG Retriever if it's not ready
+            if (this.retriever && !this.retriever.isReady()) {
+                try {
+                    console.log('Attempting to reinitialize RAG Retriever...');
+                    await this.retriever.initialize();
+                    console.log('RAG Retriever reinitialized successfully');
+                } catch (error) {
+                    console.error('Failed to reinitialize RAG Retriever:', error);
+                }
+            }
+
+            // Check dependencies again after reinitialization attempts
+            const llmReady = this.llmManager && this.llmManager.isReady();
+            const ragReady = this.retriever && this.retriever.isReady();
+            
+            if (llmReady && ragReady) {
+                try {
+                    await this.agentManager.initialize();
+                    console.log('Agent Manager reinitialized successfully');
+
+                    // Check again after reinitialization
+                    const newStatus = await this.getSystemStatus();
+                    if (!newStatus.ready) {
+                        new Notice(`System issues: ${newStatus.issues.join(', ')}`);
+                        return;
+                    }
+                } catch (error) {
+                    console.error('Failed to reinitialize Agent Manager:', error);
+                    new Notice('Failed to initialize agent system. Please check your settings and try again.');
+                    return;
+                }
+            } else {
+                // Show specific error message
+                const primaryIssue = status.issues[0];
+                new Notice(primaryIssue);
+                return;
+            }
+        }
+
+        const agents = this.agentManager.listAgents();
+
+        if (agents.length === 0) {
+            new Notice('No agents available. Create one in settings first.');
+            return;
+        }
+
+        // Open Tailwind chat view in sidebar
+        this.openTailwindChatView();
+    }
+
+    /**
+     * Open Tailwind chat view
+     */
+    private async openTailwindChatView(): Promise<void> {
+        // Ensure master password is available for chat functionality
+        if (this.settings.masterPassword?.isSet && !this.keyManager.hasMasterPassword()) {
+            const passwordAvailable = await this.ensureMasterPasswordSession();
+            if (!passwordAvailable) {
+                new Notice('Master password is required to use chat. Please configure it in Security settings.');
+                return;
+            }
+        }
+
+        // Check if chat view is already open
+        const existingLeaves = this.app.workspace.getLeavesOfType(VIEW_TYPE_TAILWIND_CHAT);
+        if (existingLeaves.length > 0) {
+            // Focus existing view
+            this.app.workspace.revealLeaf(existingLeaves[0]);
+            return;
+        }
+
+        // Create new leaf in right sidebar
+        const leaf = this.app.workspace.getRightLeaf(false);
+        if (!leaf) {
+            new Notice('Could not create chat view. Please try again.');
+            return;
+        }
+        await leaf.setViewState({ type: VIEW_TYPE_TAILWIND_CHAT, active: true });
+        this.app.workspace.revealLeaf(leaf);
+    }
+
+    /**
+     * Open agent chat sidebar (legacy method - keeping for reference)
+     */
+    private openAgentChatSidebar(): void {
+        // Check if sidebar is already open
+        if (this.chatSidebar) {
+            // Focus existing sidebar
+            const sidebar = document.querySelector('.agent-chat-sidebar');
+            if (sidebar) {
+                sidebar.scrollIntoView({ behavior: 'smooth' });
+                return;
+            }
+        }
+
+        // Create new sidebar
+        this.chatSidebar = new AgentChatSidebar(
+            this,
+            (agentId: string) => this.handleAgentChange(agentId),
+            (message: string) => this.handleSendMessage(message)
+        );
+
+        // Create a proper sidebar container that pushes content
+        const container = document.createElement('div');
+        container.className = 'agent-chat-sidebar-container';
+        container.style.cssText = `
+            position: fixed;
+            top: 0;
+            right: 0;
+            width: 350px;
+            height: 100vh;
+            background: var(--background-primary);
+            border-left: 1px solid var(--background-modifier-border);
+            z-index: 1000;
+            box-shadow: -2px 0 10px rgba(0, 0, 0, 0.1);
+        `;
+        
+        // Add to body
+        document.body.appendChild(container);
+        
+        // Render sidebar
+        this.chatSidebar.render(container);
+        
+        // Update agents list
+        const agents = this.agentManager.listAgents();
+        this.chatSidebar.updateAgents(agents);
+        
+        // Add a backdrop to close the sidebar
+        const backdrop = document.createElement('div');
+        backdrop.className = 'agent-chat-backdrop';
+        backdrop.style.cssText = `
+            position: fixed;
+            top: 0;
+            left: 0;
+            width: 100vw;
+            height: 100vh;
+            background: rgba(0, 0, 0, 0.3);
+            z-index: 999;
+        `;
+        document.body.appendChild(backdrop);
+        
+        // Close on backdrop click
+        backdrop.addEventListener('click', () => {
+            this.closeAgentChatSidebar();
+        });
+    }
+
+    /**
+     * Handle agent change in sidebar
+     */
+    private handleAgentChange(agentId: string): void {
+        console.log('Agent changed to:', agentId);
+        // Could add agent-specific initialization here
+    }
+
+    /**
+     * Handle send message in sidebar
+     */
+    private async handleSendMessage(message: string): Promise<void> {
+        if (!this.chatSidebar || !this.chatSidebar.state.selectedAgentId) return;
+
+        try {
+            // Show typing indicator
+            this.chatSidebar.setTyping(true);
+
+            // Execute agent
+            const response = await this.agentManager.executeAgent(
+                this.chatSidebar.state.selectedAgentId,
+                message
+            );
+
+            // Hide typing indicator
+            this.chatSidebar.setTyping(false);
+
+            // Add agent response
+            const sources = response.sources.map(source => ({
+                documentTitle: source.document_title,
+                section: source.section
+            }));
+            this.chatSidebar.addAgentMessage(response.answer, sources);
+
+        } catch (error: unknown) {
+            // Hide typing indicator
+            this.chatSidebar.setTyping(false);
+            
+            const errorMessage = error instanceof Error ? error.message : String(error);
+            this.chatSidebar.addAgentMessage(`❌ Error: ${errorMessage}`);
+        }
+    }
+
+    /**
+     * Close agent chat sidebar
+     */
+    private closeAgentChatSidebar(): void {
+        const sidebarContainer = document.querySelector('.agent-chat-sidebar-container');
+        const backdrop = document.querySelector('.agent-chat-backdrop');
+        
+        if (sidebarContainer) {
+            sidebarContainer.remove();
+        }
+        if (backdrop) {
+            backdrop.remove();
+        }
+        
+        this.chatSidebar = null;
+    }
+
+    /**
+     * Show modal to query an agent
+     */
+    private showAgentQueryModal(agentId: string) {
+        const modal = new AgentQueryModal(this.app, this, agentId);
+        modal.open();
+    }
+
+    /**
+     * Get LLM config by ID (helper)
+     */
+    private getLLMConfig(id: string) {
+        return this.settings.llmConfigs.find(c => c.id === id);
+    }
+
+    /**
+     * Prompt for master password when session is lost
+     */
+    private async promptForMasterPassword(): Promise<boolean> {
+        return new Promise((resolve) => {
+            // Import MasterPasswordModal dynamically to avoid circular imports
+            import('./ui/modals/MasterPasswordModal').then(({ MasterPasswordModal }) => {
+                const modal = new MasterPasswordModal(this.app, this.keyManager, {
+                    mode: 'verify',
+                    title: 'Master Password Required',
+                    description: 'Your master password session has expired. Please enter your password to continue.',
+                    existingVerificationData: this.settings.masterPassword?.verificationData,
+                    onSuccess: async (password: string) => {
+                        // Password verified successfully
+                        resolve(true);
+                    },
+                    onCancel: () => {
+                        resolve(false);
+                    }
+                });
+                
+                modal.open();
+            }).catch(() => {
+                // Fallback if modal can't be loaded
+                resolve(false);
+            });
+        });
+    }
+
+    /**
+     * Check system status and provide diagnostic information
+     */
+    private async getSystemStatus(): Promise<{ ready: boolean; issues: string[] }> {
+        const issues: string[] = [];
+        let ready = true;
+
+        // Check master password first - check both session and settings
+        const hasPasswordInSession = this.keyManager.hasMasterPassword();
+        const hasPasswordInSettings = this.settings.masterPassword?.isSet || false;
+
+        if (!hasPasswordInSession && !hasPasswordInSettings) {
+            issues.push('Master password not set (set master password in Security settings)');
+            ready = false;
+        } else if (!hasPasswordInSession && hasPasswordInSettings) {
+            issues.push('Master password session expired (re-enter password in Security settings)');
+            ready = false;
+        }
+
+        // Check LLM Manager
+        if (!this.llmManager) {
+            issues.push('LLM Manager not initialized');
+            ready = false;
+        } else if (!this.llmManager.isReady()) {
+            // Check if any providers are configured
+            const hasConfiguredProviders = this.settings.llmConfigs && this.settings.llmConfigs.length > 0;
+            const hasEnabledProviders = this.settings.llmConfigs && this.settings.llmConfigs.some(config => config.enabled);
+
+            if (!hasConfiguredProviders) {
+                issues.push('No AI providers configured (add AI providers in settings)');
+            } else if (!hasEnabledProviders) {
+                issues.push('No enabled AI providers (enable at least one AI provider in settings)');
+            } else {
+                issues.push('LLM Manager not ready (check master password and AI provider configuration)');
+            }
+            ready = false;
+        }
+
+        // Check RAG Retriever
+        if (!this.retriever) {
+            issues.push('RAG Retriever not initialized');
+            ready = false;
+        } else if (!this.retriever.isReady()) {
+            issues.push('RAG Retriever not ready (check embeddings configuration)');
+            ready = false;
+        } else {
+            // Check if vector store has data
+            const stats = await this.retriever.getStats();
+            if (!stats || stats.totalChunks === 0) {
+                issues.push('Vector store is empty. Run chunk ingestion to populate it.');
+                ready = false;
+            }
+        }
+
+        // Check Agent Manager
+        if (!this.agentManager) {
+            issues.push('Agent Manager not initialized');
+            ready = false;
+        } else if (!this.agentManager.isReady()) {
+            issues.push('Agent Manager not ready (check dependencies above)');
+            ready = false;
+        } else {
+            const agents = this.agentManager.listAgents();
+            if (agents.length === 0) {
+                issues.push('No agents available (create agents in settings)');
+                ready = false;
+            }
+        }
+
+        return { ready, issues };
+    }
+}
+
+// ============================================================================
+// Modal Classes
+// ============================================================================
+
+/**
+ * Agent Selector Modal
+ */
+class AgentSelectorModal extends Modal {
+    private agents: Array<{ id: string; name: string; description: string }>;
+    private onSelect: (agentId: string) => void;
+
+    constructor(
+        app: App,
+        agents: Array<{ id: string; name: string; description: string }>,
+        onSelect: (agentId: string) => void
+    ) {
+        super(app);
+        this.agents = agents;
+        this.onSelect = onSelect;
+    }
+
+    onOpen() {
+        const { contentEl } = this;
+        contentEl.empty();
+
+        contentEl.createEl('h2', { text: '🤖 Select Agent' });
+
+        this.agents.forEach(agent => {
+            const agentDiv = contentEl.createDiv({ cls: 'agent-selector-item' });
+            agentDiv.style.padding = '15px';
+            agentDiv.style.marginBottom = '10px';
+            agentDiv.style.border = '1px solid var(--background-modifier-border)';
+            agentDiv.style.borderRadius = '6px';
+            agentDiv.style.cursor = 'pointer';
+
+            agentDiv.addEventListener('click', () => {
+                this.close();
+                this.onSelect(agent.id);
+            });
+
+            agentDiv.addEventListener('mouseenter', () => {
+                agentDiv.style.backgroundColor = 'var(--background-modifier-hover)';
+            });
+
+            agentDiv.addEventListener('mouseleave', () => {
+                agentDiv.style.backgroundColor = '';
+            });
+
+            const name = agentDiv.createEl('h3', { text: agent.name });
+            name.style.marginTop = '0';
+            name.style.marginBottom = '5px';
+
+            agentDiv.createEl('p', { text: agent.description });
+        });
+    }
+
+    onClose() {
+        const { contentEl } = this;
+        contentEl.empty();
+    }
+}
+
+/**
+ * Agent Query Modal
+ */
+class AgentQueryModal extends Modal {
+    private plugin: RiskManagementPlugin;
+    private agentId: string;
+
+    constructor(app: App, plugin: RiskManagementPlugin, agentId: string) {
+        super(app);
+        this.plugin = plugin;
+        this.agentId = agentId;
+    }
+
+    onOpen() {
+        const { contentEl } = this;
+        contentEl.empty();
+        contentEl.addClass('agent-chat-modal');
+
+        const agent = this.plugin.agentManager.getAgent(this.agentId);
+        if (!agent) {
+            new Notice('Agent not found');
+            this.close();
+            return;
+        }
+
+        // Check if Goddess Persona is enabled
+        const personaEnabled = this.plugin.settings.persona?.enabled || false;
+        const personaIntensity = this.plugin.settings.persona?.intensity || 'moderate';
+
+        // Header with agent info and persona status
+        const header = contentEl.createDiv({ cls: 'chat-header' });
+        const agentName = agent.getConfig().name;
+        const title = personaEnabled ? `🏛️ ${agentName} (Divine Mode)` : `💬 ${agentName}`;
+        header.createEl('h2', { text: title });
+
+        if (personaEnabled) {
+            const personaInfo = header.createDiv({ cls: 'persona-info' });
+            personaInfo.innerHTML = `
+                <div class="persona-badge">
+                    <span class="persona-icon">🏛️</span>
+                    <span class="persona-text">Goddess Persona: ${personaIntensity}</span>
+                </div>
+            `;
+        }
+
+        // Chat container
+        const chatContainer = contentEl.createDiv({ cls: 'chat-container' });
+        
+        // Messages area
+        const messagesArea = chatContainer.createDiv({ cls: 'messages-area' });
+        messagesArea.innerHTML = `
+            <div class="welcome-message">
+                <div class="message-content">
+                    ${personaEnabled ? 
+                        `Greetings, mortal. I am ${agentName}, and through my divine connection to Mnemosyne, goddess of memory, I am here to assist you with wisdom from the ages. What knowledge do you seek?` :
+                        `Hello! I'm ${agentName}. How can I help you today?`
+                    }
+                </div>
+            </div>
+        `;
+
+        // Input area
+        const inputArea = chatContainer.createDiv({ cls: 'input-area' });
+        
+        // Input container
+        const inputContainer = inputArea.createDiv({ cls: 'input-container' });
+        
+        const textarea = inputContainer.createEl('textarea', {
+            placeholder: personaEnabled ? 'Ask the goddess for divine wisdom...' : 'Enter your question...',
+            cls: 'message-input'
+        });
+        textarea.style.resize = 'none';
+
+        // Send button
+        const sendBtn = inputContainer.createEl('button', { 
+            text: personaEnabled ? '🔮 Seek Wisdom' : 'Send',
+            cls: 'send-button'
+        });
+
+        // Auto-resize textarea
+        textarea.addEventListener('input', () => {
+            textarea.style.height = 'auto';
+            textarea.style.height = Math.min(textarea.scrollHeight, 120) + 'px';
+        });
+
+        // Send message function
+        const sendMessage = async () => {
+            const query = textarea.value.trim();
+            if (!query) return;
+
+            // Add user message to chat
+            const userMessage = messagesArea.createDiv({ cls: 'message user-message' });
+            userMessage.innerHTML = `
+                <div class="message-content">${query}</div>
+                <div class="message-time">${new Date().toLocaleTimeString()}</div>
+            `;
+
+            // Clear input and disable send button
+            textarea.value = '';
+            textarea.style.height = 'auto';
+            sendBtn.disabled = true;
+            sendBtn.textContent = personaEnabled ? '🔮 Channeling...' : 'Thinking...';
+
+            // Add agent thinking indicator
+            const thinkingMessage = messagesArea.createDiv({ cls: 'message agent-message thinking' });
+            thinkingMessage.innerHTML = `
+                <div class="message-content">
+                    <div class="thinking-dots">
+                        <span></span><span></span><span></span>
+                    </div>
+                    ${personaEnabled ? 'The goddess is channeling divine wisdom...' : 'Processing your request...'}
+                </div>
+            `;
+
+            // Scroll to bottom
+            messagesArea.scrollTop = messagesArea.scrollHeight;
+
+            try {
+                const response = await this.plugin.agentManager.executeAgent(this.agentId, query);
+
+                // Remove thinking indicator
+                thinkingMessage.remove();
+
+                // Add agent response
+                const agentMessage = messagesArea.createDiv({ cls: 'message agent-message' });
+                agentMessage.innerHTML = `
+                    <div class="message-content">${response.answer}</div>
+                    <div class="message-time">${new Date().toLocaleTimeString()}</div>
+                `;
+
+                // Show sources if any
+                if (response.sources && response.sources.length > 0) {
+                    const sourcesDiv = agentMessage.createDiv({ cls: 'sources' });
+                    sourcesDiv.innerHTML = `
+                        <div class="sources-header">📚 Sources:</div>
+                        <ul class="sources-list">
+                            ${response.sources.map(source => 
+                                `<li>${source.documentTitle} - ${source.section}</li>`
+                            ).join('')}
+                        </ul>
+                    `;
+                }
+
+            } catch (error: unknown) {
+                // Remove thinking indicator
+                thinkingMessage.remove();
+                
+                const errorMessage = messagesArea.createDiv({ cls: 'message error-message' });
+                errorMessage.innerHTML = `
+                    <div class="message-content">
+                        ❌ ${personaEnabled ? 'The divine connection was interrupted...' : 'An error occurred:'} 
+                        ${error instanceof Error ? error.message : String(error)}
+                    </div>
+                `;
+            } finally {
+                sendBtn.disabled = false;
+                sendBtn.textContent = personaEnabled ? '🔮 Seek Wisdom' : 'Send';
+                messagesArea.scrollTop = messagesArea.scrollHeight;
+            }
+        };
+
+        // Event listeners
+        sendBtn.addEventListener('click', sendMessage);
+        
+        textarea.addEventListener('keydown', (e) => {
+            if (e.key === 'Enter' && !e.shiftKey) {
+                e.preventDefault();
+                sendMessage();
+            }
+        });
+
+        // Focus input
+        textarea.focus();
+    }
+
+    onClose() {
+        const { contentEl } = this;
+        contentEl.empty();
+    }
+}